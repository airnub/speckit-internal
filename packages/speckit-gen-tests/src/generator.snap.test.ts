--- conflicted
+++ resolved
@@ -37,15 +37,11 @@
 let activeCatalogEntry: CatalogLockEntry = createCatalogEntry(activeBundle);
 
 vi.mock("../../speckit-cli/src/services/spec.js", () => ({
-<<<<<<< HEAD
   loadSpecModel: vi.fn(async () => ({
     model: mockModel,
     dialect: mockDialect,
     data: { engine: { mode: "classic" } },
   })),
-=======
-  loadSpecModel: vi.fn(async () => ({ model: activeModel, dialect: mockDialect, data: {} })),
->>>>>>> 987531bb
   hashSpecYaml: vi.fn(async () => "sha256:mock-spec-digest"),
 }));
 
