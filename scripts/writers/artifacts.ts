--- conflicted
+++ resolved
@@ -8,11 +8,8 @@
   type RequirementRecord,
   type RunArtifact,
 } from "@speckit/analyzer";
-<<<<<<< HEAD
 import type { ExperimentAssignment } from "../config/experiments.js";
-=======
 import { updateMemoHistory } from "./memo-history.js";
->>>>>>> 68fd0bbf
 
 const RUN_ARTIFACT_SCHEMA_FALLBACK = 1;
 
